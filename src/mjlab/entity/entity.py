from __future__ import annotations

from dataclasses import dataclass, field
from pathlib import Path
from typing import Callable, Sequence

import mujoco
import mujoco_warp as mjwarp
import numpy as np
import torch

from mjlab.entity.data import EntityData
from mjlab.third_party.isaaclab.isaaclab.utils.string import resolve_matching_names
from mjlab.utils import spec_config as spec_cfg
from mjlab.utils.mujoco import dof_width, qpos_width
from mjlab.utils.string import resolve_expr


@dataclass(frozen=True)
class EntityIndexing:
  """Maps entity elements to global indices and addresses in the simulation."""

  # Elements.
  bodies: tuple[mujoco.MjsBody, ...]
  joints: tuple[mujoco.MjsJoint, ...]
  geoms: tuple[mujoco.MjsGeom, ...]
  sites: tuple[mujoco.MjsSite, ...]
  actuators: tuple[mujoco.MjsActuator, ...] | None

  # Indices.
  body_ids: torch.Tensor
  geom_ids: torch.Tensor
  site_ids: torch.Tensor
  ctrl_ids: torch.Tensor
  joint_ids: torch.Tensor
  mocap_id: int | None

  # Addresses.
  joint_q_adr: torch.Tensor
  joint_v_adr: torch.Tensor
  free_joint_q_adr: torch.Tensor
  free_joint_v_adr: torch.Tensor

  sensor_adr: dict[str, torch.Tensor]

  @property
  def root_body_id(self) -> int:
    return self.bodies[0].id


@dataclass
class EntityCfg:
  @dataclass
  class InitialStateCfg:
    # Root position and orientation.
    pos: tuple[float, float, float] = (0.0, 0.0, 0.0)
    rot: tuple[float, float, float, float] = (1.0, 0.0, 0.0, 0.0)
    # Root linear and angular velocity (only for floating base entities).
    lin_vel: tuple[float, float, float] = (0.0, 0.0, 0.0)
    ang_vel: tuple[float, float, float] = (0.0, 0.0, 0.0)
    # Articulation (only for articulated entities).
    joint_pos: dict[str, float] = field(default_factory=lambda: {".*": 0.0})
    joint_vel: dict[str, float] = field(default_factory=lambda: {".*": 0.0})

  init_state: InitialStateCfg = field(default_factory=InitialStateCfg)
  spec_fn: Callable[[], mujoco.MjSpec] = field(
    default_factory=lambda: (lambda: mujoco.MjSpec())
  )
  articulation: EntityArticulationInfoCfg | None = None

  # Editors.
  lights: tuple[spec_cfg.LightCfg, ...] = field(default_factory=tuple)
  cameras: tuple[spec_cfg.CameraCfg, ...] = field(default_factory=tuple)
  textures: tuple[spec_cfg.TextureCfg, ...] = field(default_factory=tuple)
  materials: tuple[spec_cfg.MaterialCfg, ...] = field(default_factory=tuple)
  sensors: tuple[spec_cfg.SensorCfg | spec_cfg.ContactSensorCfg, ...] = field(
    default_factory=tuple
  )
  collisions: tuple[spec_cfg.CollisionCfg, ...] = field(default_factory=tuple)

  # Misc.
  debug_vis: bool = False


@dataclass
class EntityArticulationInfoCfg:
  actuators: tuple[spec_cfg.ActuatorCfg, ...] = field(default_factory=tuple)
  soft_joint_pos_limit_factor: float = 1.0


class Entity:
  """An entity represents a physical object in the simulation.

  Entity Type Matrix
  ==================
  MuJoCo entities can be categorized along two dimensions:

  1. Base Type:
    - Fixed Base: Entity is welded to the world (no freejoint)
    - Floating Base: Entity has 6 DOF movement (has freejoint)

  2. Articulation:
    - Non-articulated: No joints other than freejoint
    - Articulated: Has joints in kinematic tree (may or may not be actuated)

  Fixed non-articulated entities can optionally be mocap bodies, whereby their
  position and orientation can be set directly each timestep rather than being
  determined by physics. This property can be useful for creating props with
  adjustable position and orientation.

  Supported Combinations:
  ----------------------
  | Type                      | Example             | is_fixed_base | is_articulated | is_actuated |
  |---------------------------|---------------------|---------------|----------------|-------------|
  | Fixed Non-articulated     | Table, wall         | True          | False          | False       |
  | Fixed Articulated         | Robot arm, door     | True          | True           | True/False  |
  | Floating Non-articulated  | Box, ball, mug      | False         | False          | False       |
  | Floating Articulated      | Humanoid, quadruped | False         | True           | True/False  |
  """

  def __init__(self, cfg: EntityCfg) -> None:
    self.cfg = cfg
    self._spec = cfg.spec_fn()

    # Identify free joint and articulated joints.
    all_joints = self._spec.joints
    self._free_joint = None
    self._non_free_joints = tuple(all_joints)
    if all_joints and all_joints[0].type == mujoco.mjtJoint.mjJNT_FREE:
      self._free_joint = all_joints[0]
      self._non_free_joints = tuple(all_joints[1:])

    self._apply_spec_editors()
<<<<<<< HEAD
    if not self._spec.key("init_state"):
        self._add_initial_state_keyframe()
    # TODO: Should init_state.pos/rot be applied to root body if fixed base?
=======
    self._add_initial_state_keyframe()
>>>>>>> fccf5470

  def _apply_spec_editors(self) -> None:
    for cfg_list in [
      self.cfg.lights,
      self.cfg.cameras,
      self.cfg.textures,
      self.cfg.materials,
      self.cfg.sensors,
      self.cfg.collisions,
    ]:
      for cfg in cfg_list:
        cfg.edit_spec(self._spec)

    if self.cfg.articulation:
      spec_cfg.ActuatorSetCfg(self.cfg.articulation.actuators).edit_spec(self._spec)

  def _add_initial_state_keyframe(self) -> None:
    qpos_components = []

    if self._free_joint is not None:
      qpos_components.extend([self.cfg.init_state.pos, self.cfg.init_state.rot])

    joint_pos = None
    if self._non_free_joints:
      joint_pos = resolve_expr(self.cfg.init_state.joint_pos, self.joint_names)
      qpos_components.append(joint_pos)

    key_qpos = np.hstack(qpos_components) if qpos_components else np.array([])
    key = self._spec.add_key(name="init_state", qpos=key_qpos)

    if self.is_actuated and joint_pos is not None:
      name_to_pos = {name: joint_pos[i] for i, name in enumerate(self.joint_names)}
      ctrl = np.array([name_to_pos.get(act.name, 0.0) for act in self._spec.actuators])
      key.ctrl = ctrl

    if self.is_fixed_base:
      self.root_body.pos[:] = self.cfg.init_state.pos
      self.root_body.quat[:] = self.cfg.init_state.rot

  # Attributes.

  @property
  def is_fixed_base(self) -> bool:
    """Entity is welded to the world."""
    return self._free_joint is None

  @property
  def is_articulated(self) -> bool:
    """Entity is articulated (has fixed or actuated joints)."""
    return len(self._non_free_joints) > 0

  @property
  def is_actuated(self) -> bool:
    """Entity has actuated joints."""
    return self.num_actuators > 0

  @property
  def is_mocap(self) -> bool:
    """Entity root body is a mocap body (only for fixed-base entities)."""
    return bool(self.root_body.mocap) if self.is_fixed_base else False

  @property
  def spec(self) -> mujoco.MjSpec:
    return self._spec

  @property
  def data(self) -> EntityData:
    return self._data

  @property
  def joint_names(self) -> list[str]:
    return [j.name.split("/")[-1] for j in self._non_free_joints]

  @property
  def tendon_names(self) -> list[str]:
    return [t.name.split("/")[-1] for t in self._spec.tendons]

  @property
  def body_names(self) -> list[str]:
    return [b.name.split("/")[-1] for b in self.spec.bodies[1:]]

  @property
  def geom_names(self) -> list[str]:
    return [g.name.split("/")[-1] for g in self.spec.geoms]

  @property
  def site_names(self) -> list[str]:
    return [s.name.split("/")[-1] for s in self.spec.sites]

  @property
  def sensor_names(self) -> list[str]:
    return [s.name.split("/")[-1] for s in self.spec.sensors]

  @property
  def actuator_names(self) -> list[str]:
    return [a.name.split("/")[-1] for a in self.spec.actuators]

  @property
  def num_joints(self) -> int:
    return len(self.joint_names)

  @property
  def num_tendons(self) -> int:
    return len(self.tendon_names)

  @property
  def num_bodies(self) -> int:
    return len(self.body_names)

  @property
  def num_geoms(self) -> int:
    return len(self.geom_names)

  @property
  def num_sites(self) -> int:
    return len(self.site_names)

  @property
  def num_sensors(self) -> int:
    return len(self.sensor_names)

  @property
  def num_actuators(self) -> int:
    return len(self.actuator_names)

  @property
  def root_body(self) -> mujoco.MjsBody:
    return self.spec.bodies[1]

  # Methods.

  def find_bodies(
    self, name_keys: str | Sequence[str], preserve_order: bool = False
  ) -> tuple[list[int], list[str]]:
    return resolve_matching_names(name_keys, self.body_names, preserve_order)

  def find_joints(
    self,
    name_keys: str | Sequence[str],
    joint_subset: list[str] | None = None,
    preserve_order: bool = False,
  ) -> tuple[list[int], list[str]]:
    if joint_subset is None:
      joint_subset = self.joint_names
    return resolve_matching_names(name_keys, joint_subset, preserve_order)

  def find_tendons(
    self,
    name_keys: str | Sequence[str],
    tendon_subset: list[str] | None = None,
    preserve_order: bool = False,
  ) -> tuple[list[int], list[str]]:
    if tendon_subset is None:
      tendon_subset = self.tendon_names
    return resolve_matching_names(name_keys, tendon_subset, preserve_order)

  def find_actuators(
    self,
    name_keys: str | Sequence[str],
    actuator_subset: list[str] | None = None,
    preserve_order: bool = False,
  ):
    if actuator_subset is None:
      actuator_subset = self.actuator_names
    return resolve_matching_names(name_keys, actuator_subset, preserve_order)

  def find_geoms(
    self,
    name_keys: str | Sequence[str],
    geom_subset: list[str] | None = None,
    preserve_order: bool = False,
  ):
    if geom_subset is None:
      geom_subset = self.geom_names
    return resolve_matching_names(name_keys, geom_subset, preserve_order)

  def find_sensors(
    self,
    name_keys: str | Sequence[str],
    sensor_subset: list[str] | None = None,
    preserve_order: bool = False,
  ):
    if sensor_subset is None:
      sensor_subset = self.sensor_names
    return resolve_matching_names(name_keys, sensor_subset, preserve_order)

  def find_sites(
    self,
    name_keys: str | Sequence[str],
    site_subset: list[str] | None = None,
    preserve_order: bool = False,
  ):
    if site_subset is None:
      site_subset = self.site_names
    return resolve_matching_names(name_keys, site_subset, preserve_order)

  def compile(self) -> mujoco.MjModel:
    """Compile the underlying MjSpec into an MjModel."""
    return self.spec.compile()

  def write_xml(self, xml_path: Path) -> None:
    """Write the MjSpec to disk."""
    with open(xml_path, "w") as f:
      f.write(self.spec.to_xml())

  def to_zip(self, path: Path) -> None:
    """Write the MjSpec to a zip file."""
    with path.open("wb") as f:
      mujoco.MjSpec.to_zip(self.spec, f)

  def initialize(
    self,
    mj_model: mujoco.MjModel,
    model: mjwarp.Model,
    data: mjwarp.Data,
    device: str,
  ) -> None:
    indexing = self._compute_indexing(mj_model, device)
    self.indexing = indexing
    nworld = data.nworld

    # Root state.
    root_state_components = [self.cfg.init_state.pos, self.cfg.init_state.rot]
    if not self.is_fixed_base:
      root_state_components.extend(
        [self.cfg.init_state.lin_vel, self.cfg.init_state.ang_vel]
      )
    default_root_state = torch.tensor(
      sum((tuple(c) for c in root_state_components), ()),
      dtype=torch.float,
      device=device,
    ).repeat(nworld, 1)

    # Joint state.
    if self.is_articulated:
      default_joint_pos = torch.tensor(
        resolve_expr(self.cfg.init_state.joint_pos, self.joint_names), device=device
      )[None].repeat(nworld, 1)
      default_joint_vel = torch.tensor(
        resolve_expr(self.cfg.init_state.joint_vel, self.joint_names), device=device
      )[None].repeat(nworld, 1)

      # Joint stiffness and damping.
      if self.is_actuated:
        default_joint_stiffness = model.actuator_gainprm[:, self.indexing.ctrl_ids, 0]
        default_joint_damping = -model.actuator_biasprm[:, self.indexing.ctrl_ids, 2]
      else:
        default_joint_stiffness = torch.empty(
          nworld, 0, dtype=torch.float, device=device
        )
        default_joint_damping = torch.empty(nworld, 0, dtype=torch.float, device=device)

      # Joint limits.
      joint_ids_global = [j.id for j in self._non_free_joints]
      dof_limits = model.jnt_range[:, joint_ids_global]
      default_joint_pos_limits = dof_limits.clone()
      joint_pos_limits = default_joint_pos_limits.clone()
      joint_pos_mean = (joint_pos_limits[..., 0] + joint_pos_limits[..., 1]) / 2
      joint_pos_range = joint_pos_limits[..., 1] - joint_pos_limits[..., 0]

      # Soft limits.
      soft_limit_factor = (
        self.cfg.articulation.soft_joint_pos_limit_factor
        if self.cfg.articulation
        else 1.0
      )
      soft_joint_pos_limits = torch.stack(
        [
          joint_pos_mean - 0.5 * joint_pos_range * soft_limit_factor,
          joint_pos_mean + 0.5 * joint_pos_range * soft_limit_factor,
        ],
        dim=-1,
      )
    else:
      empty_shape = (nworld, 0)
      default_joint_pos = torch.empty(*empty_shape, dtype=torch.float, device=device)
      default_joint_vel = torch.empty(*empty_shape, dtype=torch.float, device=device)
      default_joint_stiffness = torch.empty(
        *empty_shape, dtype=torch.float, device=device
      )
      default_joint_damping = torch.empty(
        *empty_shape, dtype=torch.float, device=device
      )
      default_joint_pos_limits = torch.empty(
        *empty_shape, 2, dtype=torch.float, device=device
      )
      joint_pos_limits = torch.empty(*empty_shape, 2, dtype=torch.float, device=device)
      soft_joint_pos_limits = torch.empty(
        *empty_shape, 2, dtype=torch.float, device=device
      )

    self._data = EntityData(
      indexing=indexing,
      data=data,
      model=model,
      device=device,
      default_root_state=default_root_state,
      default_joint_pos=default_joint_pos,
      default_joint_vel=default_joint_vel,
      default_joint_stiffness=default_joint_stiffness,
      default_joint_damping=default_joint_damping,
      default_joint_pos_limits=default_joint_pos_limits,
      joint_pos_limits=joint_pos_limits,
      soft_joint_pos_limits=soft_joint_pos_limits,
      gravity_vec_w=torch.tensor([0.0, 0.0, -1.0], device=device).repeat(nworld, 1),
      forward_vec_b=torch.tensor([1.0, 0.0, 0.0], device=device).repeat(nworld, 1),
      is_fixed_base=self.is_fixed_base,
      is_articulated=self.is_articulated,
      is_actuated=self.is_actuated,
    )

  def update(self, dt: float) -> None:
    del dt  # Unused.

  def reset(self, env_ids: torch.Tensor | slice | None = None) -> None:
    self.clear_state(env_ids)

  def write_data_to_sim(self) -> None:
    pass

  def clear_state(self, env_ids: torch.Tensor | slice | None = None) -> None:
    self._data.clear_state(env_ids)

  def write_root_state_to_sim(
    self, root_state: torch.Tensor, env_ids: torch.Tensor | slice | None = None
  ) -> None:
    """Set the root state into the simulation.

    The root state consists of position (3), orientation as a (w, x, y, z)
    quaternion (4), linear velocity (3), and angular velocity (3), for a total
    of 13 values. All of the quantities are in the world frame.

    Args:
      root_state: Tensor of shape (N, 13) where N is the number of environments.
      env_ids: Optional tensor or slice specifying which environments to set. If
        None, all environments are set.
    """
    self._data.write_root_state(root_state, env_ids)

  def write_root_link_pose_to_sim(
    self,
    root_pose: torch.Tensor,
    env_ids: torch.Tensor | slice | None = None,
  ):
    """Set the root pose into the simulation. Like `write_root_state_to_sim()`
    but only sets position and orientation.

    Args:
      root_pose: Tensor of shape (N, 7) where N is the number of environments.
      env_ids: Optional tensor or slice specifying which environments to set. If
        None, all environments are set.
    """
    self._data.write_root_pose(root_pose, env_ids)

  def write_root_link_velocity_to_sim(
    self,
    root_velocity: torch.Tensor,
    env_ids: torch.Tensor | slice | None = None,
  ):
    """Set the root velocity into the simulation. Like `write_root_state_to_sim()`
    but only sets linear and angular velocity.

    Args:
      root_velocity: Tensor of shape (N, 6) where N is the number of environments.
      env_ids: Optional tensor or slice specifying which environments to set. If
        None, all environments are set.
    """
    self._data.write_root_velocity(root_velocity, env_ids)

  def write_joint_state_to_sim(
    self,
    position: torch.Tensor,
    velocity: torch.Tensor,
    joint_ids: torch.Tensor | slice | None = None,
    env_ids: torch.Tensor | slice | None = None,
  ):
    """Set the joint state into the simulation.

    The joint state consists of joint positions and velocities. It does not include
    the root state.

    Args:
      position: Tensor of shape (N, num_joints) where N is the number of environments.
      velocity: Tensor of shape (N, num_joints) where N is the number of environments.
      joint_ids: Optional tensor or slice specifying which joints to set. If None,
        all joints are set.
      env_ids: Optional tensor or slice specifying which environments to set. If
        None, all environments are set.
    """
    self._data.write_joint_state(position, velocity, joint_ids, env_ids)

  def write_joint_position_to_sim(
    self,
    position: torch.Tensor,
    joint_ids: torch.Tensor | slice | None = None,
    env_ids: torch.Tensor | slice | None = None,
  ):
    """Set the joint positions into the simulation. Like `write_joint_state_to_sim()`
    but only sets joint positions.

    Args:
      position: Tensor of shape (N, num_joints) where N is the number of environments.
      joint_ids: Optional tensor or slice specifying which joints to set. If None,
        all joints are set.
      env_ids: Optional tensor or slice specifying which environments to set. If
        None, all environments are set.
    """
    self._data.write_joint_position(position, joint_ids, env_ids)

  def write_joint_velocity_to_sim(
    self,
    velocity: torch.Tensor,
    joint_ids: torch.Tensor | slice | None = None,
    env_ids: torch.Tensor | slice | None = None,
  ):
    """Set the joint velocities into the simulation. Like `write_joint_state_to_sim()`
    but only sets joint velocities.

    Args:
      velocity: Tensor of shape (N, num_joints) where N is the number of environments.
      joint_ids: Optional tensor or slice specifying which joints to set. If None,
        all joints are set.
      env_ids: Optional tensor or slice specifying which environments to set. If
        None, all environments are set.
    """
    self._data.write_joint_velocity(velocity, joint_ids, env_ids)

  def write_joint_position_target_to_sim(
    self,
    position_target: torch.Tensor,
    joint_ids: torch.Tensor | slice | None = None,
    env_ids: torch.Tensor | slice | None = None,
  ) -> None:
    """Set the joint position targets for PD control.

    Args:
      position_target: Tensor of shape (N, num_joints) where N is the number of
        environments.
      joint_ids: Optional tensor or slice specifying which joints to set. If None,
        all joints are set.
      env_ids: Optional tensor or slice specifying which environments to set. If
        None, all environments are set.
    """
    self._data.write_ctrl(position_target, joint_ids, env_ids)

  def write_external_wrench_to_sim(
    self,
    forces: torch.Tensor,
    torques: torch.Tensor,
    env_ids: torch.Tensor | slice | None = None,
    body_ids: Sequence[int] | slice | None = None,
  ) -> None:
    """Apply external wrenches to bodies in the simulation.

    Underneath the hood, this sets the `xfrc_applied` field in the MuJoCo data
    structure. The wrenches are specified in the world frame and persist until
    the next call to this function or until the simulation is reset.

    Args:
      forces: Tensor of shape (N, num_bodies, 3) where N is the number of
        environments.
      torques: Tensor of shape (N, num_bodies, 3) where N is the number of
        environments.
      env_ids: Optional tensor or slice specifying which environments to set. If
        None, all environments are set.
      body_ids: Optional list of body indices or slice specifying which bodies to
        apply the wrenches to. If None, wrenches are applied to all bodies.
    """
    self._data.write_external_wrench(forces, torques, body_ids, env_ids)

  def write_mocap_pose_to_sim(
    self,
    mocap_pose: torch.Tensor,
    env_ids: torch.Tensor | slice | None = None,
  ) -> None:
    """Set the pose of a mocap body into the simulation.

    Args:
      mocap_pose: Tensor of shape (N, 7) where N is the number of environments.
        Format: [pos_x, pos_y, pos_z, quat_w, quat_x, quat_y, quat_z]
      env_ids: Optional tensor or slice specifying which environments to set. If
        None, all environments are set.
    """
    self._data.write_mocap_pose(mocap_pose, env_ids)

  ##
  # Private methods.
  ##

  def _compute_indexing(self, model: mujoco.MjModel, device: str) -> EntityIndexing:
    bodies = tuple([b for b in self.spec.bodies[1:]])
    joints = self._non_free_joints
    geoms = tuple(self.spec.geoms)
    sites = tuple(self.spec.sites)

    body_ids = torch.tensor([b.id for b in bodies], dtype=torch.int, device=device)
    geom_ids = torch.tensor([g.id for g in geoms], dtype=torch.int, device=device)
    site_ids = torch.tensor([s.id for s in sites], dtype=torch.int, device=device)
    joint_ids = torch.tensor([j.id for j in joints], dtype=torch.int, device=device)

    if self.is_actuated:
      actuators = tuple(self.spec.actuators)
      ctrl_ids = torch.tensor([a.id for a in actuators], dtype=torch.int, device=device)
    else:
      actuators = None
      ctrl_ids = torch.empty(0, dtype=torch.int, device=device)

    joint_q_adr = []
    joint_v_adr = []
    free_joint_q_adr = []
    free_joint_v_adr = []
    for joint in self.spec.joints:
      jnt = model.joint(joint.name)
      jnt_type = jnt.type[0]
      vadr = jnt.dofadr[0]
      qadr = jnt.qposadr[0]
      if jnt_type == mujoco.mjtJoint.mjJNT_FREE:
        free_joint_v_adr.extend(range(vadr, vadr + 6))
        free_joint_q_adr.extend(range(qadr, qadr + 7))
      else:
        joint_v_adr.extend(range(vadr, vadr + dof_width(jnt_type)))
        joint_q_adr.extend(range(qadr, qadr + qpos_width(jnt_type)))
    joint_q_adr = torch.tensor(joint_q_adr, dtype=torch.int, device=device)
    joint_v_adr = torch.tensor(joint_v_adr, dtype=torch.int, device=device)
    free_joint_v_adr = torch.tensor(free_joint_v_adr, dtype=torch.int, device=device)
    free_joint_q_adr = torch.tensor(free_joint_q_adr, dtype=torch.int, device=device)

    sensor_adr = {}
    for sensor in self.spec.sensors:
      sensor_name = sensor.name
      sns = model.sensor(sensor_name)
      dim = sns.dim[0]
      start_adr = sns.adr[0]
      sensor_adr[sensor_name.split("/")[-1]] = torch.arange(
        start_adr, start_adr + dim, dtype=torch.int, device=device
      )

    if self.is_fixed_base and self.is_mocap:
      mocap_id = int(model.body_mocapid[self.root_body.id])
    else:
      mocap_id = None

    return EntityIndexing(
      bodies=bodies,
      joints=joints,
      geoms=geoms,
      sites=sites,
      actuators=actuators,
      body_ids=body_ids,
      geom_ids=geom_ids,
      site_ids=site_ids,
      ctrl_ids=ctrl_ids,
      joint_ids=joint_ids,
      joint_q_adr=joint_q_adr,
      joint_v_adr=joint_v_adr,
      free_joint_q_adr=free_joint_q_adr,
      free_joint_v_adr=free_joint_v_adr,
      sensor_adr=sensor_adr,
      mocap_id=mocap_id,
    )<|MERGE_RESOLUTION|>--- conflicted
+++ resolved
@@ -131,13 +131,7 @@
       self._non_free_joints = tuple(all_joints[1:])
 
     self._apply_spec_editors()
-<<<<<<< HEAD
-    if not self._spec.key("init_state"):
-        self._add_initial_state_keyframe()
-    # TODO: Should init_state.pos/rot be applied to root body if fixed base?
-=======
     self._add_initial_state_keyframe()
->>>>>>> fccf5470
 
   def _apply_spec_editors(self) -> None:
     for cfg_list in [
